--- conflicted
+++ resolved
@@ -1,25 +1,7 @@
+import * as BigNumber from 'bignumber.js';
+import * as Web3 from "web3";
+
 declare module 'daostack-arc' {
-<<<<<<< HEAD
-  export class Wallet {
-    static new() : Wallet;
-    static fromEncrypted(encryptedJSON: string, password: string) : Wallet
-    static fromMnemonic(mnemonic: string) : Wallet
-    static fromPrivateKey(privateKey : string) : Wallet
-
-    encrypt(password: string, progressCallback: (progress: number) => void) : string
-    getEtherBalance(inWei? : boolean) : BigNumber.BigNumber | string
-    getMnemonic() : string
-    getOrgTokenBalance(organizationAvatarAddress : string, inWei? : boolean) : BigNumber.BigNumber | string
-    getPublicAddress() : string
-    getProvider() : any
-    sendEther(accountAddress : string, numEther: number | string) : any // TODO return value
-    sendOrgTokens(organizationAvatarAddress : string, toAccountAddress : string, numTokens : number | string) : any // TODO return value
-  }
-=======
->>>>>>> 1317358a
-
-import * as BigNumber from 'bignumber.js';
-import Web3 from "web3";
 
 /*******************************
  * Arc
@@ -77,6 +59,7 @@
   static new() : Wallet;
   static fromEncrypted(encryptedJSON: string, password: string) : Wallet
   static fromMnemonic(mnemonic: string) : Wallet
+  static fromPrivateKey(privateKey : string) : Wallet
 
   encrypt(password: string, progressCallback: (progress: number) => void) : string
   getEtherBalance(inWei? : boolean) : BigNumber.BigNumber | string
@@ -85,6 +68,7 @@
   getPublicAddress() : string
   getProvider() : any
   sendEther(accountAddress : string, numEther: number | string) : any // TODO return value
+  sendOrgTokens(organizationAvatarAddress : string, toAccountAddress : string, numTokens : number | string) : any // TODO return value
 }
 
 /********************************
@@ -190,13 +174,13 @@
 export class ExtendTruffleScheme extends ExtendTruffleContract {
   /**
    * Returns a string containing 1s and 0s representing scheme permissions as follows:
-   * 
+   *
    * All 0: Not registered,
    * 1st bit: Flag if the scheme is registered,
    * 2nd bit: Scheme can register other schemes
    * 3th bit: Scheme can add/remove global constraints
    * 4rd bit: Scheme can upgrade the controller
-   * 
+   *
    */
   getDefaultPermissions(overrideValue: string): string;
 }
@@ -296,27 +280,27 @@
       /**
        * The fee that the scheme charges to register an organization in the scheme.  The controller
        * will be asked in advance to approve this expenditure.
-       * 
-       * If schemeKey is given but fee is not then we use the amount of the fee of the 
+       *
+       * If schemeKey is given but fee is not then we use the amount of the fee of the
        * Arc scheme given by scheme and schemeKey.
-       * 
+       *
        * Fee is required when schemeKey is not given (non-Arc schemes).
-       * 
+       *
        * The fee is paid using the token given by tokenAddress.  In Wei.
        */
       , fee?: BigNumber.BigNumber | string | null
       /**
        * The token used to pay the fee that the scheme charges to register an organization in the scheme.
-       * 
-       * If schemeKey is given but tokenAddress is not then we use the token address of the 
+       *
+       * If schemeKey is given but tokenAddress is not then we use the token address of the
        * Arc scheme given by scheme and schemeKey.
-       * 
+       *
        * tokenAddress is required when schemeKey is not given (non-Arc schemes).
        */
       , tokenAddress?: string | null
       /**
        * true if the given scheme is able to register/unregister/modify schemes.
-       * 
+       *
        * isRegistering should only be supplied when schemeKey is not given (and thus the scheme is non-Arc).
        * Otherwise we determine it's value based on scheme and schemeKey.
        */
@@ -386,17 +370,17 @@
       /**
        * The fee that the scheme charges to register an organization in the new upgrade scheme.
        * The controller will be asked in advance to approve this expenditure.
-       * 
+       *
        * If the new UpgradeScheme is an Arc scheme, you may omit fee and we will
        * obtain the values directly from the submitted scheme.
        * Otherwise fee is required.
-       * 
+       *
        * The fee is paid using the token given by tokenAddress.  In Wei.
        */
       , fee?: BigNumber.BigNumber | string | null
       /**
        * address of token that will be used when paying the fee.
-       * 
+       *
        * If the new UpgradeScheme is an Arc scheme, you may omit tokenAddress and we will
        * obtain the values directly from the submitted scheme.
        * Otherwise tokenAddress is required.
@@ -427,7 +411,7 @@
     /**
      * propose to replace this DAO's controller
      * @param opts ProposeControllerParams
-     */ 
+     */
     proposeController(opts: ProposeControllerParams): TransactionReceiptTruffle;
     setParams(params: UpgradeSchemeParams): string;
   }
@@ -488,5 +472,5 @@
      */
     proposeContribution(opts: ProposeContributionParams): TransactionReceiptTruffle;
     setParams(params: SimpleContributionSchemeParams): string;
-  } 
+  }
 }