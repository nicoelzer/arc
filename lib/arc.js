export * from './organization.js';
export * from './globalconstraintregistrar.js';
export * from './upgradescheme.js';
export * from './schemeregistrar.js';
export * from './simplecontributionscheme.js';
export * from './utils.js';
export * from './wallet.js';

import  { getWeb3 } from './utils.js';
import { getSettings } from './settings.js';

/**
 * Configure the emergent-arc module.
 *
 * @return: Web3 web3 as a convenience for the client.
<<<<<<< HEAD
 * `web3` is set automatically by truffle in testing and migration, else manually (applications)
=======
 * `web3` is set automatically in testing and migration, or elsewhere (development, production)
>>>>>>> d05c69b9
 * in utils.requireContract() when the first contract is imported
 * (as the contracts will have been done via the export statements at the top of this module).
 */
export function configure(options) {
    options; // for lint
    // not used at the moment:  const network = options && options.network && options.network.name ? options.network.name : 'testrpc';
    /**
     * TODO: supply testrpc url in options?  Problem is that at this point web3 has already been set in utils
     * so it's too late at this point to set the url.  Would need to somehow effect this initialization before
     * any contract imports have been attempted.  Need to figure out how to export the modules above somewhere
     * else, or separately.
     */

    return getWeb3();
}

/**
 * Returns and object with the following properties:
 * 
 *  allContracts:   An object with each property name being a key identifying a deployed Arc contract,
 *                  (example: "GlobalContraintRegistrar"), and value being an object containing:
 *                      address: of the deployed contract
 *                      contract: a TruffleContract
 * 
 *  schemes: An array containing the set of property values from allContracts that represent schemes
 *          Scheme contracts contain additional methods on "contract", including the following, plus others
 *          unique to each scheme:
 *              setParams(params: any): string (returns hash)
 *              getDefaultPermissions(): string (string represent permissions bits -- see Controller)
 * 
 *  votingMachines: An array containing the set of property values from allContracts that represent voting machines
 */
export async function getDeployedContracts() { 
    const contracts = (await getSettings()).daostackContracts;
    return {
        allContracts : contracts,
        schemes: [
            contracts.SchemeRegistrar
            , contracts.UpgradeScheme
            , contracts.GlobalConstraintRegistrar
            , contracts.SimpleContributionScheme
        ],
        votingMachines: [
            contracts.AbsoluteVote
        ],
        globalConstraints: [
            contracts.TokenCapGC
        ]    
        };
}<|MERGE_RESOLUTION|>--- conflicted
+++ resolved
@@ -13,11 +13,7 @@
  * Configure the emergent-arc module.
  *
  * @return: Web3 web3 as a convenience for the client.
-<<<<<<< HEAD
- * `web3` is set automatically by truffle in testing and migration, else manually (applications)
-=======
  * `web3` is set automatically in testing and migration, or elsewhere (development, production)
->>>>>>> d05c69b9
  * in utils.requireContract() when the first contract is imported
  * (as the contracts will have been done via the export statements at the top of this module).
  */
