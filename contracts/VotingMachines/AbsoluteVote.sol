--- conflicted
+++ resolved
@@ -3,21 +3,9 @@
 import "../controller/Reputation.sol";
 import "./IntVoteInterface.sol";
 
-<<<<<<< HEAD
-// ToDo: write tests!
-
-/**
- * @title Simple Absolute Voting Machine.
- * @dev Implements an absolute voting machine which means that the votes are being counted related to
- * the total reputation of the DAO.
- * Most of the time the DAO's Schemes will be the owners of the porposals.
- */
-contract AbsoluteVote is IntVoteInterface {
-=======
-// ToDo: write documentation and tests!
+// ToDo: Write tests!
 
 contract AbsoluteVote { // is IntVoteInterface
->>>>>>> 956f38c2
   using SafeMath for uint;
 
 
@@ -210,12 +198,7 @@
   function cancelVote(bytes32 _proposalId) votableProposal(_proposalId) {
     Proposal storage proposal = proposals[_proposalId];
 
-<<<<<<< HEAD
-    Voter voter = proposal.voters[msg.sender];
-    // Cancel yes vote
-=======
     Voter storage voter = proposal.voters[msg.sender];
->>>>>>> 956f38c2
     if (voter.vote == 1) {
         proposal.yes = (proposal.yes).sub(voter.reputation);
     }
@@ -256,16 +239,6 @@
       proposal.executable.execute(_proposalId, proposal.avatar, -1);
       return true;
     }
-<<<<<<< HEAD
-    // "abstain" was elected, executing with "abstain"
-    if (proposal.abstain > totalReputation*precReq/100) {
-      proposals[_proposalId].executed = true;
-      LogExecuteProposal(_proposalId, 0);
-      proposal.executable.execute(_proposalId, proposal.avatar, 0);
-      return true;
-    }
-=======
->>>>>>> 956f38c2
     return false;
   }
 
