/**
    helpers for tests
*/

const Avatar = artifacts.require("./Avatar.sol");
const Controller = artifacts.require("./Controller.sol");
const DAOToken = artifacts.require("./DAOToken.sol");
const Reputation = artifacts.require("./Reputation.sol");
const AbsoluteVote = artifacts.require("./AbsoluteVote.sol");
const GenesisProtocol = artifacts.require("./GenesisProtocol.sol");
<<<<<<< HEAD
const SignedGenesisProtocol = artifacts.require("./SignedGenesisProtocol.sol");
=======
const PayableGenesisProtocol = artifacts.require("./PayableGenesisProtocol.sol");
>>>>>>> 3cfd8aaf
const WalletScheme = artifacts.require("./WalletScheme.sol");
const ActionMock = artifacts.require("./ActionMock.sol");
const constants = require("./constants");
const { encodePermission, decodePermission } = require("./permissions");
const { encodeGenericCallData } = require("./walletScheme");
const EthDecoder = require("@maticnetwork/eth-decoder")

export const logDecoder = new EthDecoder.default.LogDecoder(
  [
    Avatar.abi,
    Controller.abi,
    DAOToken.abi,
    Reputation.abi,
    AbsoluteVote.abi,
    GenesisProtocol.abi,
    WalletScheme.abi
  ]
);

export const txDecoder = new EthDecoder.default.TxDecoder(
  [
    Avatar.abi,
    Controller.abi,
    DAOToken.abi,
    Reputation.abi,
    AbsoluteVote.abi,
    GenesisProtocol.abi,
    WalletScheme.abi
  ]
);

export const MAX_UINT_256 = "0xffffffffffffffffffffffffffffffffffffffffffffffffffffffffffffffff";
export const NULL_HASH = "0x0000000000000000000000000000000000000000000000000000000000000000";
export const SOME_HASH = "0x1000000000000000000000000000000000000000000000000000000000000000";
export const NULL_ADDRESS = "0x0000000000000000000000000000000000000000";
export const SOME_ADDRESS = "0x1000000000000000000000000000000000000000";


export function getProposalAddress(tx) {
  // helper function that returns a proposal object from the ProposalCreated event
  // in the logs of tx
  assert.equal(tx.logs[ 0 ].event, "ProposalCreated");
  const proposalAddress = tx.logs[ 0 ].args.proposaladdress;
  return proposalAddress;
}

export function getValueFromLogs(tx, arg, eventName, index = 0) {
  /**
   *
   * tx.logs look like this:
   *
   * [ { logIndex: 13,
   *     transactionIndex: 0,
   *     transactionHash: '0x999e51b4124371412924d73b60a0ae1008462eb367db45f8452b134e5a8d56c8',
   *     blockHash: '0xe35f7c374475a6933a500f48d4dfe5dce5b3072ad316f64fbf830728c6fe6fc9',
   *     blockNumber: 294,
   *     address: '0xd6a2a42b97ba20ee8655a80a842c2a723d7d488d',
   *     type: 'mined',
   *     event: 'NewOrg',
   *     args: { _avatar: '0xcc05f0cde8c3e4b6c41c9b963031829496107bbb' } } ]
   */
  if (!tx.logs || !tx.logs.length) {
    throw new Error("getValueFromLogs: Transaction has no logs");
  }

  if (eventName !== undefined) {
    for (let i = 0; i < tx.logs.length; i++) {
      if (tx.logs[ i ].event  === eventName) {
        index = i;
        break;
      }
    }
    if (index === undefined) {
      let msg = `getValueFromLogs: There is no event logged with eventName ${eventName}`;
      throw new Error(msg);
    }
  } else {
    if (index === undefined) {
      index = tx.logs.length - 1;
    }
  }
  let result = tx.logs[ index ].args[ arg ];
  if (!result) {
    let msg = `getValueFromLogs: This log does not seem to have a field "${arg}": ${tx.logs[ index ].args}`;
    throw new Error(msg);
  }
  return result;
}

export async function getProposal(tx) {
  return await Proposal.at(getProposalAddress(tx));
}

export async function etherForEveryone(accounts) {
  // give all web3.eth.accounts some ether
  for (let i = 0; i < 10; i++) {
    await web3.eth.sendTransaction({to: accounts[ i ], from: accounts[ 0 ], value: web3.utils.toWei("0.1", "ether")});
  }
}

export const outOfGasMessage = "VM Exception while processing transaction: out of gas";

export function assertJumpOrOutOfGas(error) {
  let condition = (
    error.message === outOfGasMessage ||
        error.message.search("invalid JUMP") > -1
  );
  assert.isTrue(condition, "Expected an out-of-gas error or an invalid JUMP error, got this instead: " + error.message);
}

export function assertVMException(error) {
  let condition = (
    error.message.search("VM Exception") > -1
  );
  assert.isTrue(condition, "Expected a VM Exception, got this instead:" + error.message);
}

export function assertInternalFunctionException(error) {
  let condition = (
    error.message.search("is not a function") > -1
  );
  assert.isTrue(condition, "Expected a function not found Exception, got this instead:" + error.message);
}

export function assertJump(error) {
  assert.isAbove(error.message.search("invalid JUMP"), -1, "Invalid JUMP error must be returned" + error.message);
}

export const setupAbsoluteVote = async function(voteOnBehalf = NULL_ADDRESS, precReq = 50 ) {
  const absoluteVote = await AbsoluteVote.new();
  // register some parameters
  absoluteVote.setParameters( precReq, voteOnBehalf);
  const params = await absoluteVote.getParametersHash( precReq, voteOnBehalf);
  return { address: absoluteVote.address, contract: absoluteVote, params };
};

export const setupGenesisProtocol = async function(
  accounts,
  token,
<<<<<<< HEAD
  votingMachineType,
=======
  avatar,
  payable,
>>>>>>> 3cfd8aaf
  voteOnBehalf = NULL_ADDRESS,
  _queuedVoteRequiredPercentage = 50,
  _queuedVotePeriodLimit = 60,
  _boostedVotePeriodLimit = 60,
  _preBoostedVotePeriodLimit = 0,
  _thresholdConst = 2000,
  _quietEndingPeriod = 0,
  _proposingRepReward = 60,
  _votersReputationLossRatio = 10,
  _minimumDaoBounty = 15,
  _daoBountyConst = 10,
  _activationTime = 0
) {
<<<<<<< HEAD
  const genesisProtocol = (votingMachineType == 'signed') ? 
    await SignedGenesisProtocol.new(token, {gas: constants.ARC_GAS_LIMIT})
    : await GenesisProtocol.new(token, {gas: constants.ARC_GAS_LIMIT});
=======
  const genesisProtocol = (!payable) ? await GenesisProtocol.new(token, {gas: constants.ARC_GAS_LIMIT})
    : await PayableGenesisProtocol.new(token, {gas: constants.ARC_GAS_LIMIT});
>>>>>>> 3cfd8aaf

  // register some parameters
  genesisProtocol.setParameters([ _queuedVoteRequiredPercentage,
    _queuedVotePeriodLimit,
    _boostedVotePeriodLimit,
    _preBoostedVotePeriodLimit,
    _thresholdConst,
    _quietEndingPeriod,
    _proposingRepReward,
    _votersReputationLossRatio,
    _minimumDaoBounty,
    _daoBountyConst,
    _activationTime ], voteOnBehalf);
  const params = await genesisProtocol.getParametersHash([ _queuedVoteRequiredPercentage,
    _queuedVotePeriodLimit,
    _boostedVotePeriodLimit,
    _preBoostedVotePeriodLimit,
    _thresholdConst,
    _quietEndingPeriod,
    _proposingRepReward,
    _votersReputationLossRatio,
    _minimumDaoBounty,
    _daoBountyConst,
    _activationTime ], voteOnBehalf);

  return {address: genesisProtocol.address, contract: genesisProtocol, params};
};

export const setupOrganizationWithArrays = async function(
  daoCreator, daoCreatorOwner, founderToken, founderReputation, cap = 0
) {
  var tx = await daoCreator.forgeOrg(
    "testOrg",
    "TEST",
    "TST",
    daoCreatorOwner,
    founderToken,
    founderReputation,
    cap,
    {gas: constants.ARC_GAS_LIMIT}
  );
  assert.equal(tx.logs.length, 1);
  assert.equal(tx.logs[ 0 ].event, "NewOrg");
  const avatar = await Avatar.at(tx.logs[ 0 ].args._avatar);
  const token = await DAOToken.at(await avatar.nativeToken());
  const reputation = await Reputation.at(await avatar.nativeReputation());
  const controller = await Controller.at(await avatar.owner());
  return {avatar, token, reputation, controller};
};

export const setupOrganization = async function(
  daoCreator, daoCreatorOwner, founderToken, founderReputation, cap = 0
) {
  var tx = await daoCreator.forgeOrg(
    "testOrg",
    "TEST",
    "TST",
    [ daoCreatorOwner ],
    [ founderToken ],
    [ founderReputation ],
    cap,
    {gas: constants.ARC_GAS_LIMIT}
  );
  assert.equal(tx.logs.length, 1);
  assert.equal(tx.logs[ 0 ].event, "NewOrg");
  const avatar = await Avatar.at(tx.logs[ 0 ].args._avatar);
  const token = await DAOToken.at(await avatar.nativeToken());
  const reputation = await Reputation.at(await avatar.nativeReputation());
  const controller = await Controller.at(await avatar.owner());
  return { avatar, token, reputation, controller};
};


export const checkVoteInfo = async function(absoluteVote, proposalId, voterAddress, _voteInfo) {
  let voteInfo;
  voteInfo = await absoluteVote.voteInfo(proposalId, voterAddress);
  // voteInfo has the following structure
  // int256 vote;
  assert.equal(voteInfo[ 0 ].toNumber(), _voteInfo[ 0 ]);
  // uint256 reputation;
  assert.equal(voteInfo[ 1 ].toNumber(), _voteInfo[ 1 ]);
};

export const checkVotesStatus = async function(proposalId, _votesStatus, votingMachine){

  let voteStatus;
  for (var i = 0; i < _votesStatus.length; i++) {
    voteStatus = await votingMachine.voteStatus(proposalId, i);
    assert.equal(voteStatus, _votesStatus[ i ]);
  }
};

export async function getProposalId(tx, contract, eventName) {
  var proposalId;
  await contract.getPastEvents(eventName, {
    fromBlock: tx.blockNumber,
    toBlock: "latest"
  })
    .then(function(events){
      proposalId = events[ 0 ].args._proposalId;
    });
  return proposalId;
}

// Increases testrpc time by the passed duration in seconds
export const increaseTime = async function(duration) {
  const id = await Date.now();

  web3.providers.HttpProvider.prototype.sendAsync = web3.providers.HttpProvider.prototype.send;

  return new Promise((resolve, reject) => {
    web3.currentProvider.sendAsync({
      jsonrpc: "2.0",
      method: "evm_increaseTime",
      params: [ duration ],
      id: id,
    }, err1 => {
      if (err1) return reject(err1);

      web3.currentProvider.sendAsync({
        jsonrpc: "2.0",
        method: "evm_mine",
        id: id + 1,
      }, (err2, res) => {
        return err2 ? reject(err2) : resolve(res);
      });
    });
  });
};

export function testCallFrom(address) {
  return new web3.eth.Contract(ActionMock.abi).methods.test(address).encodeABI();
}
export function testCallWithoutReturnValueFrom(address) {
  return new web3.eth.Contract(ActionMock.abi).methods.testWithoutReturnValue(address).encodeABI();
}

export { encodePermission, decodePermission, encodeGenericCallData };<|MERGE_RESOLUTION|>--- conflicted
+++ resolved
@@ -8,11 +8,8 @@
 const Reputation = artifacts.require("./Reputation.sol");
 const AbsoluteVote = artifacts.require("./AbsoluteVote.sol");
 const GenesisProtocol = artifacts.require("./GenesisProtocol.sol");
-<<<<<<< HEAD
 const SignedGenesisProtocol = artifacts.require("./SignedGenesisProtocol.sol");
-=======
 const PayableGenesisProtocol = artifacts.require("./PayableGenesisProtocol.sol");
->>>>>>> 3cfd8aaf
 const WalletScheme = artifacts.require("./WalletScheme.sol");
 const ActionMock = artifacts.require("./ActionMock.sol");
 const constants = require("./constants");
@@ -152,12 +149,7 @@
 export const setupGenesisProtocol = async function(
   accounts,
   token,
-<<<<<<< HEAD
   votingMachineType,
-=======
-  avatar,
-  payable,
->>>>>>> 3cfd8aaf
   voteOnBehalf = NULL_ADDRESS,
   _queuedVoteRequiredPercentage = 50,
   _queuedVotePeriodLimit = 60,
@@ -171,14 +163,10 @@
   _daoBountyConst = 10,
   _activationTime = 0
 ) {
-<<<<<<< HEAD
-  const genesisProtocol = (votingMachineType == 'signed') ? 
-    await SignedGenesisProtocol.new(token, {gas: constants.ARC_GAS_LIMIT})
+  const genesisProtocol = 
+    (votingMachineType == 'signed') ? await SignedGenesisProtocol.new(token, {gas: constants.ARC_GAS_LIMIT})
+    : (votingMachineType == 'payable') ? await PayableGenesisProtocol.new(token, {gas: constants.ARC_GAS_LIMIT})
     : await GenesisProtocol.new(token, {gas: constants.ARC_GAS_LIMIT});
-=======
-  const genesisProtocol = (!payable) ? await GenesisProtocol.new(token, {gas: constants.ARC_GAS_LIMIT})
-    : await PayableGenesisProtocol.new(token, {gas: constants.ARC_GAS_LIMIT});
->>>>>>> 3cfd8aaf
 
   // register some parameters
   genesisProtocol.setParameters([ _queuedVoteRequiredPercentage,
